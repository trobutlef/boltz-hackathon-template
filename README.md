<h1 align="center">Boltz-1:

Democratizing Biomolecular Interaction Modeling
</h1>

![](docs/boltz1_pred_figure.png)

Boltz-1 is an open-source model which predicts the 3D structure of proteins, RNA, DNA and small molecules; it handles modified residues, covalent ligands and glycans, as well as condition the generation on pocket residues. 

For more information about the model, see our [technical report](https://gcorso.github.io/assets/boltz1.pdf).

## Installation
Install boltz with PyPI (recommended):

```
pip install boltz
```

or directly from GitHub for daily updates:

```
git clone https://github.com/jwohlwend/boltz.git
cd boltz; pip install -e .
```
> Note: we recommend installing boltz in a fresh python environment

## Inference

You can run inference using Boltz-1 with:

```
boltz predict input_path
```

Boltz currently accepts three input formats:

1. Fasta file, for most use cases

2. A comprehensive YAML schema, for more complex use cases

3. A directory containing files of the above formats, for batched processing

To see all available options: `boltz predict --help` and for more informaton on these input formats, see our [prediction instructions](docs/prediction.md).

## Training

If you're interested in retraining the model, see our [training instructions](docs/training.md).

## Contributing

We welcome external contributions and are eager to engage with the community. Connect with us on our [Slack channel](https://boltz-community.slack.com/archives/C0818M6DWH2) to discuss advancements, share insights, and foster collaboration around Boltz-1.

## Coming very soon

- [x] Auto-generated MSAs using MMseqs2
- [x] More examples
- [ ] Support for custom paired MSA
- [ ] Confidence model checkpoint
- [ ] Pocket conditioning support
- [ ] Full data processing pipeline
- [ ] Colab notebook for inference
- [ ] Kernel integration

## License

Our model and code are released under MIT License, and can be freely used for both academic and commercial purposes.


## Cite

If you use this code or the models in your research, please cite the following paper:

```bibtex
<<<<<<< HEAD
@article {Wohlwend2024.11.19.624167,
	author = {Wohlwend, Jeremy and Corso, Gabriele and Passaro, Saro and Reveiz, Mateo and Leidal, Ken and Swiderski, Wojtek and Portnoi, Tally and Chinn, Itamar and Silterra, Jacob and Jaakkola, Tommi and Barzilay, Regina},
	title = {Boltz-1: Democratizing Biomolecular Interaction Modeling},
	elocation-id = {2024.11.19.624167},
	year = {2024},
	doi = {10.1101/2024.11.19.624167},
	publisher = {Cold Spring Harbor Laboratory},
	URL = {https://www.biorxiv.org/content/early/2024/11/20/2024.11.19.624167},
	eprint = {https://www.biorxiv.org/content/early/2024/11/20/2024.11.19.624167.full.pdf},
	journal = {bioRxiv}
=======
@article{wohlwend2024boltz1,
  title={Boltz-1: Democratizing Biomolecular Interaction Modeling},
  author={Wohlwend, Jeremy and Corso, Gabriele and Passaro, Saro and Reveiz, Mateo and Leidal, Ken and Swiderski, Wojtek and Portnoi, Tally and Chinn, Itamar and Siltera, Jacob and Jaakkola, Tommi and Barzilay, Regina},
  journal={},
  year={2024},
>>>>>>> cc117d4e
}
```

In addition if you use the automatic MSA generation, please cite:

```bibtex
@article{mirdita2022colabfold,
  title={ColabFold: making protein folding accessible to all},
  author={Mirdita, Milot and Sch{\"u}tze, Konstantin and Moriwaki, Yoshitaka and Heo, Lim and Ovchinnikov, Sergey and Steinegger, Martin},
  journal={Nature methods},
  volume={19},
  number={6},
  pages={679--682},
  year={2022},
  publisher={Nature Publishing Group US New York}
}
```<|MERGE_RESOLUTION|>--- conflicted
+++ resolved
@@ -71,7 +71,6 @@
 If you use this code or the models in your research, please cite the following paper:
 
 ```bibtex
-<<<<<<< HEAD
 @article {Wohlwend2024.11.19.624167,
 	author = {Wohlwend, Jeremy and Corso, Gabriele and Passaro, Saro and Reveiz, Mateo and Leidal, Ken and Swiderski, Wojtek and Portnoi, Tally and Chinn, Itamar and Silterra, Jacob and Jaakkola, Tommi and Barzilay, Regina},
 	title = {Boltz-1: Democratizing Biomolecular Interaction Modeling},
@@ -82,13 +81,6 @@
 	URL = {https://www.biorxiv.org/content/early/2024/11/20/2024.11.19.624167},
 	eprint = {https://www.biorxiv.org/content/early/2024/11/20/2024.11.19.624167.full.pdf},
 	journal = {bioRxiv}
-=======
-@article{wohlwend2024boltz1,
-  title={Boltz-1: Democratizing Biomolecular Interaction Modeling},
-  author={Wohlwend, Jeremy and Corso, Gabriele and Passaro, Saro and Reveiz, Mateo and Leidal, Ken and Swiderski, Wojtek and Portnoi, Tally and Chinn, Itamar and Siltera, Jacob and Jaakkola, Tommi and Barzilay, Regina},
-  journal={},
-  year={2024},
->>>>>>> cc117d4e
 }
 ```
 
